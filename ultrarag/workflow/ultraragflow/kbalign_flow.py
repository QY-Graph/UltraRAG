import sys
from loguru import logger
from typing import Dict, List, Generator
from pathlib import Path
home_path = Path().resolve()
sys.path.append(home_path.as_posix())

from ultrarag.modules.llm import BaseLLM, OpenaiLLM
from ultrarag.modules.router import BaseRouter
from ultrarag.modules.embedding import BGEClient
from ultrarag.modules.database import BaseIndex, QdrantIndex
from ultrarag.modules.kbalign import KBAlign
from ultrarag.common.utils import GENERATE_PROMPTS


class KBAlignFlow:
    def __init__(self, api_key, base_url, llm_model, embed_model, database_url=":memory:", **args) -> None:
<<<<<<< HEAD
        """
        Initialize KBAlignFlow with necessary components.
        
        Args:
            api_key (str): API key for OpenAI
            base_url (str): Base URL for API endpoint
            llm_model (str): Name of the LLM model to use
            embed_model (str): Path or URL to embedding model
            database_url (str): URL for database connection
            **args: Additional arguments
        """
        # self._weather = Weather()
=======
>>>>>>> 1a795198
        self._synthesizer = OpenaiLLM(api_key=api_key, base_url=base_url, model=llm_model)
        self._router = BaseRouter(llm_call_back=self._synthesizer.arun, intent_list=[{"intent": "retriever", "description": "检索知识库"}])
        self._index = QdrantIndex(database_url, encoder=BGEClient(url_or_path=embed_model))
        
        self._kbalign = KBAlign(
            retriever=self._index.search, 
            generator=self._synthesizer.arun,
        )
        self.prompt = GENERATE_PROMPTS
    

    @classmethod
    def from_modules(cls, llm: BaseLLM, database: BaseIndex, **args):
        """
        Create an instance of KBAlignFlow using provided LLM and database.
        
        Args:
            llm (BaseLLM): Language model instance
            database (BaseIndex): Database instance
            **args: Additional arguments
        """
        inst = KBAlignFlow(api_key="", base_url="", llm_model="", embed_model="")
        inst._synthesizer = llm
        inst._router = BaseRouter(llm_call_back=llm.arun, intent_list=[{"intent": "retriever", "description": "检索知识库"}])
        inst._index = database

        inst._kbalign = KBAlign(
            retriever=inst._index.search, 
            generator=inst._synthesizer.arun
        )
        inst.prompt = GENERATE_PROMPTS
        return inst

    async def aquery(self, query: str, messages: List[Dict[str, str]], collection, system_prompt=""):
        """
        Asynchronously process a query through the workflow.

        Args:
            query (str): User input query
            messages (List[Dict[str, str]]): Chat history
            collection: Target collection for retrieval
            system_prompt (str): System prompt to guide response generation

        Returns:
            Generator or None: Response stream or None if query is empty or routing fails
        """
        if not query: return None

        route = await self._router.arun(query, messages)

        if not route.get("intent", None): return None
 
        if route.get("intent") == 'retriever':
            self._kbalign._system_prompt = system_prompt
            return self._kbalign.arun(query=query, collection=collection,messages=messages,topn=8)
    
        if route.get('intent') == 'chat':
            new_messages = messages + [{"role": "user", "content": query}]
            return await self._synthesizer.arun(messages=new_messages, stream=True)
        <|MERGE_RESOLUTION|>--- conflicted
+++ resolved
@@ -15,7 +15,6 @@
 
 class KBAlignFlow:
     def __init__(self, api_key, base_url, llm_model, embed_model, database_url=":memory:", **args) -> None:
-<<<<<<< HEAD
         """
         Initialize KBAlignFlow with necessary components.
         
@@ -28,8 +27,6 @@
             **args: Additional arguments
         """
         # self._weather = Weather()
-=======
->>>>>>> 1a795198
         self._synthesizer = OpenaiLLM(api_key=api_key, base_url=base_url, model=llm_model)
         self._router = BaseRouter(llm_call_back=self._synthesizer.arun, intent_list=[{"intent": "retriever", "description": "检索知识库"}])
         self._index = QdrantIndex(database_url, encoder=BGEClient(url_or_path=embed_model))
