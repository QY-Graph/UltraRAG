import sys
from loguru import logger
from typing import Dict, List, Generator
from pathlib import Path
home_path = Path().resolve()
sys.path.append(home_path.as_posix())

from ultrarag.modules.llm import BaseLLM, OpenaiLLM
from ultrarag.modules.router import BaseRouter
from ultrarag.modules.embedding import BGEClient
from ultrarag.modules.database import BaseIndex, QdrantIndex
from ultrarag.modules.renote import ReNote
from ultrarag.common.utils import load_prompt, chunk_by_sentence, GENERATE_PROMPTS


class RenoteFlow:
    def __init__(self, api_key, base_url, llm_model, embed_model, database_url=":memory:", **args) -> None:
<<<<<<< HEAD
        """
        Initialize RenoteFlow with necessary components.
        
        Args:
            api_key: API key for LLM service
            base_url: Base URL for LLM service
            llm_model: Name of the LLM model
            embed_model: Path or URL to the embedding model
            database_url: URL for vector database, defaults to in-memory
        """
        # self._weather = Weather()
=======
>>>>>>> 1a795198
        self._synthesizer = OpenaiLLM(api_key=api_key, base_url=base_url, model=llm_model)
        self._router = BaseRouter(llm_call_back=self._synthesizer.arun, 
                                intent_list=[{"intent": "retriever", "description": "检索知识库"}])
        self._index = QdrantIndex(database_url, encoder=BGEClient(url_or_path=embed_model))
        
        self._renote = ReNote(
            retriever=self._index.search, 
            generator=self._synthesizer.arun
        )
        self.prompt = GENERATE_PROMPTS
    

    @classmethod
    def from_modules(cls, llm: BaseLLM, database: BaseIndex, **args):
        """
        Create an instance of RenoteFlow using provided LLM and database.
        
        Args:
            llm (BaseLLM): Language model instance
            database (BaseIndex): Database instance
        """
        inst = RenoteFlow(api_key="", base_url="", llm_model="", embed_model="")
        inst._synthesizer = llm
        inst._router = BaseRouter(llm_call_back=llm.arun, intent_list=[{"intent": "retriever", "description": "检索知识库"}])
        inst._index = database

        inst._renote = ReNote(
            retriever=inst._index.search, 
            generator=inst._synthesizer.arun
        )
        inst.prompt = GENERATE_PROMPTS
        return inst
    

    async def ingest(self, file_path: str, collection_name: str):
        """
        Ingest documents into the vector database.
        
        Args:
            file_path: Path to the document file
            collection_name: Name of the collection to store documents
        """
        if not file_path:
            logger.warning(f"no found file_path when ingest")
            return
        
        if not collection_name:
            logger.warning(f"no found collection_name when ingest")
            return

        documents = open(file_path, "r", encoding="utf8").read()
        chunks = chunk_by_sentence(documents)

        await self._index.create(collection_name)
        await self._index.insert(collection_name, chunks)
        logger.info(f'finish ingest file {file_path} into {collection_name} with {len(chunks)} chunks')


    async def aquery(self, query: str, messages: List[Dict[str, str]], collection, system_prompt=""):
        """
        Process queries and generate responses based on intent classification.
        
        Args:
            query: User's input query
            messages: Chat history in message format
            collection: Collection name for knowledge retrieval
            system_prompt: Optional system prompt for response generation
            
        Returns:
            Generator or None: Response stream if query is valid
        """
        if not query: return None

        route = await self._router.arun(query, messages)

        if not route.get("intent", None): return None
        
        if route.get("intent") == 'retriever':
            self._renote._system_prompt = system_prompt
            return self._renote.arun(query=query, collection=collection)
    
        if route.get('intent') == 'chat':
            new_messages = messages + [{"role": "user", "content": query}]
            return await self._synthesizer.arun(messages=new_messages, stream=True)<|MERGE_RESOLUTION|>--- conflicted
+++ resolved
@@ -15,7 +15,6 @@
 
 class RenoteFlow:
     def __init__(self, api_key, base_url, llm_model, embed_model, database_url=":memory:", **args) -> None:
-<<<<<<< HEAD
         """
         Initialize RenoteFlow with necessary components.
         
@@ -27,8 +26,6 @@
             database_url: URL for vector database, defaults to in-memory
         """
         # self._weather = Weather()
-=======
->>>>>>> 1a795198
         self._synthesizer = OpenaiLLM(api_key=api_key, base_url=base_url, model=llm_model)
         self._router = BaseRouter(llm_call_back=self._synthesizer.arun, 
                                 intent_list=[{"intent": "retriever", "description": "检索知识库"}])
