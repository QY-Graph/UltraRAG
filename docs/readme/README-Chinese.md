<div align="center">
    <img src="../assets/logo.png" alt="UltraRAG Logo" width="450">
</div>
<p align="center">
    【<a href="../README.md">English</a>   | Chinese】
</p>


## 📖 概述

**UltraRAG 框架**由清华大学THUNLP联合东北大学NEUIR、面壁智能团队及9#AISoft团队共同提出，基于敏捷化部署与模块化构造，引入了自动化的“数据构建-模型微调-推理评测”知识适配技术体系，提供了一站式、科研与开发双重友好的 RAG 系统解决方案。UltraRAG 显著简化了 RAG 系统在领域适配过程中，从数据构建到模型微调的全流程，助力科研人员与开发者高效应对复杂任务：

<div align="center">
    <img src='../assets/zh/feature.png' width=600>
</div>

- **零代码编程WebUI支持：** 零编程经验用户亦可上手操作全链路搭建和优化过程，包括 **多模态RAG方案VisRAG** ；
- **合成与微调一键式解决：** 以自研**KBAlign、RAG-DDR**等方法为核心，一键式系统化数据构建 + 检索、生成模型多样微调策略支持下的性能优化；
- **多维多阶段稳健式评估：** 以自研**RAGEval**方法为核心，融入面向有效/关键信息的多阶段评估方法，显著提升“模型评估”的稳健性；
- **科研友好探索工作集成：** 内置**THUNLP-RAG组自研方法**及其他前沿RAG方法，支持模块级持续探索与研发。

**以上全部功能，都可以直接通过 web ****前端****快速实现。**

<div align="center">
    <img src='../assets/zh/image2.png' width=600>
</div>

## ⚡️快速开始

### 环境依赖

**CUDA** 版本在**12.2**及以上

**Python** 版本在**3.10**及以上

### 快速部署

你可以通过以下几种方式部署 UltraRAG，运行前端页面：

1. **通过docker部署**

运行以下命令，然后在浏览器访问“[http://localhost:8843](http://localhost:8843/)"。

```Bash
docker-compose up --build -d
```

2. **通过****conda****部署**

运行以下命令，然后在浏览器访问“[http://localhost:8843](http://localhost:8843/)"。

```Bash
# 创建conda环境
conda create -n ultrarag python=3.10

#激活conda环境
conda activate ultrarag

# 安装相关依赖
pip install -r requirements.txt

<<<<<<< HEAD
1. **VanillaRAG-original**  
   使用 UltraRAG 默认的模型（BGE-M3 + MiniCPM3-4B）下评测的效果。
2. **VanillaRAG-finetune**  
   基于法律领域数据，对 MiniCPM-Embedding-Light 和 UltraRAG-DDR 进行微调后的效果。
=======
# 运行以下脚本下载模型，默认下载到resources/models目录下
# 下载的模型列表在config/models_download_list.yaml中
python scripts/download_model.py
>>>>>>> 9fe7e7bd

# 运行demo页面
streamlit run ultrarag/webui/webui.py --server.fileWatcherType none
```

### 简单上手

https://github.com/user-attachments/assets/b04d5317-3378-4d4f-80e4-0e84dea54778

<<<<<<< HEAD
| 模型                                       | 由gpt4o造的测试集 200条 MRR@10 | 由gpt4o造的测试集 200条 NDCG@10 | 由gpt4o造的测试集 200条 Recall@10 |
|------------------------------------------|-----------------------------|------------------------------|-------------------------------|
| MiniCPM-Embedding-Light                       | 36.46                       | 40.05                        | 54.50                         |
| MiniCPM-Embedding-Light-Finetune(Qwen2.5-14B-instruction造的2800条) | 37.57                       | 42.12                        | 56.50                         |
=======
>>>>>>> 9fe7e7bd

以上视频简单演示了上手体验过程，为了方便您使用 UltraRAG，我们提供了一份详细的说明文档，方便您上手 UltraRAG 完成体验和调优模型[使用说明](../user_guide/user_guide.md)。

如果您对其中涉及到的技术方案更感兴趣，您可以通过[UltraRAG系列](../typical_implementation/typical_implementation.md)获取更全面的了解。

## 🔧整体架构

UltraRAG 的架构由  **前端** **、服务和后端** 三个部分组成，具体介绍如下：

* **后端**
  * **Modules （模块层）：**  定义 RAG 系统中的关键组成部分，例如知识库、检索模型、生成模型等，支持用户基于标准类进行灵活定制。
  * **Workflow（流程层）：** 规范 RAG 系统的组成模式，提供标准化的基础 RAG 实现，并集成团队自研的典型方法，如 Adapative-Note、VisRAG 等，支持用户灵活搭建与调整，且将持续补充与优化。
  * **Function （功能层）：** 负责 RAG 系统优化过程中的关键操作，包括数据合成、系统评估和模型微调等，助力系统性能的全面提升。
* **服务** ：UltraRAG 除了支持基于实例方式搭建 RAG 系统，还提供微服务部署模式，以优化应用过程中的用户体验，支持 Embedding Model、LLM 以及向量数据库等关键服务的灵活部署。
* **前端** ：前端划分为资源管理与功能页面两个部分。其中，资源管理包括 **模型管理** 和  **知识库管理** ，而功能页面涵盖 **数据构造、模型训练、效果评测** 及  **推理体验** ，为用户提供便捷的交互支持。

<div align="center">
    <img src='../assets/zh/image3.png' width=600>
</div>

## 💫效果评估

为了验证 UltraRAG 在垂直领域的应用效果，我们以法律领域为例，收集了各类专业书籍，构建了包含 **88 万个切片** 的知识库，并基于相对完备的评测数据集，在 UltraRAG 上进行了系统性评估。以下为我们的评测结果。如需了解评测的详细内容，请参阅相关文档：[评测报告](../evaluation_report/evaluation_report.md)。

| **端到端效果**       | **法条预测（3-2）****ROUGE-L** |
| -------------------------- | ------------------------------------ |
| **VanillaRAG**       | 40.75                                |
| **UltraRAG-DDR**     | 53.14                                |
| **UltraRAG-KBAlign** | 48.72                                |

| **端到端效果**             | **咨询（3-8）****ROUGE-L** |
| -------------------------------- | -------------------------------- |
| **VanillaRAG**             | 23.65                            |
| **UltraRAG-Adaptive-Note** | 24.62                            |
| **VanillaRAG-finetune**    | 25.85                            |

## ‍🤝致谢

感谢以下贡献者的代码提交和测试，欢迎新成员加入我们，致力于构建完整生态！

<a href="https://github.com/OpenBMB/UltraRAG/contributors">
  <img src="https://contrib.rocks/image?repo=OpenBMB/UltraRAG" />
</a>

## 🌟趋势

<a href="https://star-history.com/#OpenBMB/UltraRAG&Date">
 <picture>
   <source media="(prefers-color-scheme: dark)" srcset="https://api.star-history.com/svg?repos=OpenBMB/UltraRAG&type=Date&theme=dark" />
   <source media="(prefers-color-scheme: light)" srcset="https://api.star-history.com/svg?repos=OpenBMB/UltraRAG&type=Date" />
   <img alt="Star History Chart" src="https://api.star-history.com/svg?repos=OpenBMB/UltraRAG&type=Date" />
 </picture>
</a>

## ⚖️许可

- 源代码采用[Apache-2.0](https://github.com/OpenBMB/MiniCPM/blob/main/LICENSE)许可证授权。

## 📑引用

如果您觉得这个仓库有用，请考虑给一个星标 ⭐ 并引用支持。

```bib
@article{li2024rag,
  title={RAG-DDR: Optimizing Retrieval-Augmented Generation Using Differentiable Data Rewards},
  author={Li, Xinze and Mei, Sen and Liu, Zhenghao and Yan, Yukun and Wang, Shuo and Yu, Shi and Zeng, Zheni and Chen, Hao and Yu, Ge and Liu, Zhiyuan and others},
  journal={arXiv preprint arXiv:2410.13509},
  year={2024}
}

@article{yu2024visrag,
  title={Visrag: Vision-based retrieval-augmented generation on multi-modality documents},
  author={Yu, Shi and Tang, Chaoyue and Xu, Bokai and Cui, Junbo and Ran, Junhao and Yan, Yukun and Liu, Zhenghao and Wang, Shuo and Han, Xu and Liu, Zhiyuan and others},
  journal={arXiv preprint arXiv:2410.10594},
  year={2024}
}

@article{wang2024retriever,
  title={Retriever-and-Memory: Towards Adaptive Note-Enhanced Retrieval-Augmented Generation},
  author={Wang, Ruobing and Zha, Daren and Yu, Shi and Zhao, Qingfei and Chen, Yuxuan and Wang, Yixuan and Wang, Shuo and Yan, Yukun and Liu, Zhenghao and Han, Xu and others},
  journal={arXiv preprint arXiv:2410.08821},
  year={2024}
}

@article{zeng2024kbalign,
  title={KBAlign: KBAlign: Efficient Self Adaptation on Specific Knowledge Bases},
  author={Zeng, Zheni and Chen, Yuxuan and Yu, Shi and Yan, Yukun and Liu, Zhenghao and Wang, Shuo and Han, Xu and Liu, Zhiyuan and Sun, Maosong},
  journal={arXiv preprint arXiv:2411.14790},
  year={2024}
}

@article{zhu2024rageval,
  title={Rageval: Scenario specific rag evaluation dataset generation framework},
  author={Zhu, Kunlun and Luo, Yifan and Xu, Dingling and Wang, Ruobing and Yu, Shi and Wang, Shuo and Yan, Yukun and Liu, Zhenghao and Han, Xu and Liu, Zhiyuan and others},
  journal={arXiv preprint arXiv:2408.01262},
  year={2024}
}
```<|MERGE_RESOLUTION|>--- conflicted
+++ resolved
@@ -59,16 +59,9 @@
 # 安装相关依赖
 pip install -r requirements.txt
 
-<<<<<<< HEAD
-1. **VanillaRAG-original**  
-   使用 UltraRAG 默认的模型（BGE-M3 + MiniCPM3-4B）下评测的效果。
-2. **VanillaRAG-finetune**  
-   基于法律领域数据，对 MiniCPM-Embedding-Light 和 UltraRAG-DDR 进行微调后的效果。
-=======
 # 运行以下脚本下载模型，默认下载到resources/models目录下
 # 下载的模型列表在config/models_download_list.yaml中
 python scripts/download_model.py
->>>>>>> 9fe7e7bd
 
 # 运行demo页面
 streamlit run ultrarag/webui/webui.py --server.fileWatcherType none
@@ -78,13 +71,6 @@
 
 https://github.com/user-attachments/assets/b04d5317-3378-4d4f-80e4-0e84dea54778
 
-<<<<<<< HEAD
-| 模型                                       | 由gpt4o造的测试集 200条 MRR@10 | 由gpt4o造的测试集 200条 NDCG@10 | 由gpt4o造的测试集 200条 Recall@10 |
-|------------------------------------------|-----------------------------|------------------------------|-------------------------------|
-| MiniCPM-Embedding-Light                       | 36.46                       | 40.05                        | 54.50                         |
-| MiniCPM-Embedding-Light-Finetune(Qwen2.5-14B-instruction造的2800条) | 37.57                       | 42.12                        | 56.50                         |
-=======
->>>>>>> 9fe7e7bd
 
 以上视频简单演示了上手体验过程，为了方便您使用 UltraRAG，我们提供了一份详细的说明文档，方便您上手 UltraRAG 完成体验和调优模型[使用说明](../user_guide/user_guide.md)。
 
